import 'package:flutter/material.dart';
import 'package:supabase_flutter/supabase_flutter.dart';
import 'package:albocarride/widgets/custom_toast.dart';
import 'package:albocarride/services/auth_service.dart';
import 'package:albocarride/twilio/twilio_service.dart';

class SignupPage extends StatefulWidget {
  final String role;

  const SignupPage({super.key, required this.role});

  @override
  State<SignupPage> createState() => _SignupPageState();
}

class _SignupPageState extends State<SignupPage> {
  final _formKey = GlobalKey<FormState>();
  final _phoneController = TextEditingController();
  final _otpController = TextEditingController();
  final _fullNameController = TextEditingController();

  bool _isLoading = false;

  @override
  void dispose() {
    _phoneController.dispose();
    _otpController.dispose();
    _fullNameController.dispose();
    super.dispose();
  }

  bool _otpSent = false;
  String? _generatedOtp;

  Future<void> _submit() async {
    if (!_formKey.currentState!.validate()) return;

    setState(() => _isLoading = true);

    try {
      if (!_otpSent) {
        // Send OTP for verification
        final phoneNumber = _phoneController.text;
        _generatedOtp = TwilioService.generateOTP();

        final otpSent = await TwilioService.sendOTP(
          phoneNumber: phoneNumber,
          otp: _generatedOtp!,
        );

        if (otpSent) {
          setState(() => _otpSent = true);
          CustomToast.showSuccess(
            context: context,
            message: 'OTP sent to your phone number',
          );
        } else {
          CustomToast.showError(
            context: context,
            message: 'Failed to send OTP. Please try again.',
          );
        }
      } else {
        // Verify OTP and complete registration
        final enteredOtp = _otpController.text;
        if (enteredOtp == _generatedOtp) {
          await _completeRegistration();
        } else {
          CustomToast.showError(
            context: context,
            message: 'Invalid OTP. Please try again.',
          );
        }
      }
    } catch (error) {
      print('Unexpected error: $error');
      CustomToast.showError(
        context: context,
        message: 'An unexpected error occurred: $error',
      );
    } finally {
      if (mounted) {
        setState(() => _isLoading = false);
      }
    }
  }

  Future<void> _completeRegistration() async {
    try {
      final phoneNumber = _phoneController.text;
      final fullName = _fullNameController.text;

      // Create a proper email based on phone number for authentication
      final email = '$phoneNumber@albocarride.com';
      final password = 'Alb0CarRide${DateTime.now().millisecondsSinceEpoch}';

      print('Creating user with email: $email');
      print('User role: ${widget.role}');

      String userId;
      bool isNewUser = false;

      try {
        // Try to sign up new user
        final authResponse = await Supabase.instance.client.auth.signUp(
          email: email,
          password: password,
          data: {
            'phone': phoneNumber,
            'full_name': fullName,
            'role': widget.role,
          },
        );

        print(
          'Auth response: ${authResponse.user != null ? "Success" : "Failed"}',
        );

        if (authResponse.user != null) {
          userId = authResponse.user!.id;
          isNewUser = true;
          print('New user created with ID: $userId');
        } else {
          throw Exception('User creation failed - authResponse.user is null');
        }
      } catch (signUpError) {
        // If user already exists, try to sign in
        if (signUpError.toString().contains('user_already_exists') ||
            signUpError.toString().contains('already registered')) {
          print('User already exists, attempting to sign in...');

          try {
            final signInResponse = await Supabase.instance.client.auth
                .signInWithPassword(email: email, password: password);

            if (signInResponse.user != null) {
              userId = signInResponse.user!.id;
              isNewUser = false;
              print('Existing user signed in with ID: $userId');
            } else {
              throw Exception('Sign in failed - user is null');
            }
          } catch (signInError) {
            // If sign in fails, try with a default password
            print('Sign in failed, trying with default password...');

            try {
              final defaultSignInResponse = await Supabase.instance.client.auth
                  .signInWithPassword(
                    email: email,
                    password:
                        'Alb0CarRide123', // Default password for existing users
                  );

              if (defaultSignInResponse.user != null) {
                userId = defaultSignInResponse.user!.id;
                isNewUser = false;
                print(
                  'Existing user signed in with default password, ID: $userId',
                );
              } else {
                throw Exception('Default password sign in failed');
              }
            } catch (defaultError) {
              // If all else fails, create a new user with different email
              print(
                'All sign in attempts failed, creating new user with modified email...',
              );

              final modifiedEmail =
                  '${phoneNumber}_${DateTime.now().millisecondsSinceEpoch}@albocarride.com';
              final authResponse = await Supabase.instance.client.auth.signUp(
                email: modifiedEmail,
                password: password,
                data: {
                  'phone': phoneNumber,
                  'full_name': fullName,
                  'role': widget.role,
                },
              );

              if (authResponse.user != null) {
                userId = authResponse.user!.id;
                isNewUser = true;
                print('New user created with modified email, ID: $userId');
              } else {
                throw Exception('Modified email user creation failed');
              }
            }
          }
        } else {
          // Re-throw other errors
          rethrow;
        }
      }

      // Save user profile to profiles table using UPSERT to prevent duplicate key errors
      try {
        final profileResponse = await _createOrUpdateProfile(
          userId: userId,
          phone: phoneNumber,
          fullName: fullName,
          role: widget.role,
        );

        print('Profile created/updated successfully: $profileResponse');

        // Create driver-specific record if role is driver using UPSERT
        if (widget.role == 'driver') {
          try {
            final driverResponse = await _createOrUpdateDriver(userId: userId);

            print(
              'Driver record created/updated successfully: $driverResponse',
            );
          } catch (driverError) {
            print('Error creating driver record: $driverError');
            if (mounted) {
              CustomToast.showInfo(
                context: context,
                message:
                    'Profile created but driver setup incomplete. Please complete your driver profile later.',
              );
            }
          }
        }

        // Create customer-specific record if role is customer using UPSERT
        if (widget.role == 'customer') {
          try {
            final customerResponse = await _createOrUpdateCustomer(
              userId: userId,
            );

            print(
              'Customer record created/updated successfully: $customerResponse',
            );
          } catch (customerError) {
            print('Error creating customer record: $customerError');
            if (mounted) {
              CustomToast.showInfo(
                context: context,
                message:
                    'Profile created but customer setup incomplete. Please complete your customer profile later.',
              );
            }
          }
        }
      } catch (profileError) {
        print('Error creating profile: $profileError');
        // Show warning but continue - user can complete profile later
        if (mounted) {
          CustomToast.showInfo(
            context: context,
            message:
                'User ${isNewUser ? 'created' : 'signed in'} but profile setup incomplete. Please complete your profile later.',
          );
        }
      }

      // Save session to persistent storage using AuthService
      // WhatsApp-style: Wait longer for Supabase to establish the session properly
      await Future.delayed(const Duration(milliseconds: 1500));

      final session = Supabase.instance.client.auth.currentSession;
      print(
        'SignupPage: Current session: ${session != null ? "Exists" : "Null"}',
      );

<<<<<<< HEAD
      if (session == null) {
        // Try to get the session again after a longer delay
        print('SignupPage: Session is null, waiting and retrying...');
        // WhatsApp-style: Longer delay for session establishment
        await Future.delayed(const Duration(milliseconds: 2000));
        final retrySession = Supabase.instance.client.auth.currentSession;
        print(
          'SignupPage: Retry session: ${retrySession != null ? "Exists" : "Null"}',
        );

        if (retrySession != null) {
          await _saveSessionWithDetails(
            retrySession,
            userId,
            phoneNumber,
            widget.role,
          );
        } else {
          print('SignupPage: Still no session available after retry');
          // Even if no session, save basic user info for future reference
          await AuthService.saveSession(
            userId: userId,
            userPhone: phoneNumber,
            userRole: widget.role,
            expiry: DateTime.now().add(const Duration(days: 30)),
            accessToken: null,
            refreshToken: null,
          );
          print('SignupPage: Basic session info saved without tokens');
        }
      } else {
        await _saveSessionWithDetails(
          session,
          userId,
          phoneNumber,
          widget.role,
        );
=======
      if (session != null) {
        try {
          final expiry = session.expiresAt != null
              ? DateTime.fromMillisecondsSinceEpoch(session.expiresAt! * 1000)
              : DateTime.now().add(const Duration(days: 30));

          await SessionService.saveSessionStatic(
            userId: userId,
            userPhone: phoneNumber,
            userRole: widget.role,
            expiry: expiry,
          );
          print('Session saved to local storage successfully');

          // Verify the session was saved correctly
          final savedSession = await SessionService.getSessionDataStatic();
          if (savedSession != null) {
            print('Session verification successful:');
            print('  User ID: ${savedSession['userId']}');
            print('  Phone: ${savedSession['userPhone']}');
            print('  Role: ${savedSession['userRole']}');
          } else {
            print(
              'WARNING: Session verification failed - session not found after saving',
            );
          }
        } catch (sessionError) {
          print('Error saving session to local storage: $sessionError');
          // Don't fail the registration process due to session save error
          // The user can still use the app, they'll just need to log in again if app restarts
        }
      } else {
        print('WARNING: No Supabase session found after registration');
>>>>>>> 0cfdce0f
      }

      if (mounted) {
        print(
          'Navigating based on user status: isNewUser=$isNewUser, role=${widget.role}',
        );

        // WhatsApp-style: Show success message before navigation
        CustomToast.showSuccess(
          context: context,
          message: 'Welcome to AlboCarRide!',
        );

        await Future.delayed(
          const Duration(milliseconds: 500),
        ); // Brief delay for UX
        await _navigateBasedOnUserStatus(widget.role, userId, isNewUser);
      }
    } catch (e) {
      print('Error in completeRegistration: $e');
      CustomToast.showError(
        context: context,
        message: 'Error during registration: ${e.toString()}',
      );
    }
  }

  Future<void> _saveSessionWithDetails(
    Session session,
    String userId,
    String phoneNumber,
    String role,
  ) async {
    try {
      final expiry = session.expiresAt != null
          ? DateTime.fromMillisecondsSinceEpoch(session.expiresAt! * 1000)
          : DateTime.now().add(const Duration(days: 30));

      print('SignupPage: Saving session for user: $userId, role: $role');
      print('SignupPage: Access token exists: ${session.accessToken != null}');
      print(
        'SignupPage: Refresh token exists: ${session.refreshToken != null}',
      );

      await AuthService.saveSession(
        userId: userId,
        userPhone: phoneNumber,
        userRole: role,
        expiry: expiry,
        accessToken: session.accessToken,
        refreshToken: session.refreshToken,
      );
      print('SignupPage: Session saved to local storage using AuthService');
    } catch (e) {
      print('SignupPage: Error saving session: $e');
      // Fallback: save basic info without tokens
      await AuthService.saveSession(
        userId: userId,
        userPhone: phoneNumber,
        userRole: role,
        expiry: DateTime.now().add(const Duration(days: 30)),
        accessToken: null,
        refreshToken: null,
      );
      print('SignupPage: Basic session info saved as fallback');
    }
  }

  Future<void> _navigateBasedOnUserStatus(
    String role,
    String userId,
    bool isNewUser,
  ) async {
    final supabase = Supabase.instance.client;

    if (role == 'customer') {
      // For customers, always go to customer home
      Navigator.pushNamed(context, '/customer_home');
    } else if (role == 'driver') {
      // For drivers, check their current verification status
      try {
        // Get the current profile to check verification status
        final profileResponse = await supabase
            .from('profiles')
            .select('verification_status, drivers(vehicle_type)')
            .eq('id', userId)
            .single();

        final verificationStatus =
            profileResponse['verification_status'] as String?;
        final vehicleType =
            profileResponse['drivers']?['vehicle_type'] as String?;

        print('Driver navigation debug:');
        print('  isNewUser: $isNewUser');
        print('  verificationStatus: $verificationStatus');
        print('  vehicleType: $vehicleType');

        // Handle navigation based on verification status and vehicle type
        if (isNewUser) {
          // New driver - start with vehicle type selection
          print('  Routing new driver to vehicle type selection');
          Navigator.pushNamed(
            context,
            '/vehicle-type-selection',
            arguments: userId,
          );
        } else {
          // Existing driver - check what step they need to complete
          if (verificationStatus == null || verificationStatus.isEmpty) {
            // No verification status set - check vehicle type
            if (vehicleType == null || vehicleType.isEmpty) {
              // No vehicle type set - go to vehicle selection
              print('  Routing existing driver to vehicle type selection');
              Navigator.pushNamed(
                context,
                '/vehicle-type-selection',
                arguments: userId,
              );
            } else {
              // Vehicle type set but no verification - go to verification
              print('  Routing existing driver to verification');
              Navigator.pushNamed(context, '/verification');
            }
          } else if (verificationStatus == 'pending') {
            // Verification pending - go to waiting review
            print('  Routing existing driver to waiting review');
            Navigator.pushNamed(context, '/waiting-review');
          } else if (verificationStatus == 'rejected') {
            // Verification rejected - go to verification to resubmit
            print('  Routing existing driver to verification (rejected)');
            Navigator.pushNamed(context, '/verification');
          } else if (verificationStatus == 'approved') {
            // Verification approved - check vehicle type
            if (vehicleType == null || vehicleType.isEmpty) {
              // Approved but no vehicle type - go to vehicle selection
              print(
                '  Routing existing driver to vehicle type selection (approved)',
              );
              Navigator.pushNamed(
                context,
                '/vehicle-type-selection',
                arguments: userId,
              );
            } else {
              // Everything complete - go to driver home
              print('  Routing existing driver to driver home');
              Navigator.pushNamed(context, '/enhanced-driver-home');
            }
          } else {
            // Unknown status - default to verification
            print('  Routing existing driver to verification (unknown status)');
            Navigator.pushNamed(context, '/verification');
          }
        }
      } catch (e) {
        print('Error checking driver status: $e');
        // Fallback to vehicle type selection
        Navigator.pushNamed(
          context,
          '/vehicle-type-selection',
          arguments: userId,
        );
      }
    } else {
      // Fallback to role selection if role is invalid
      Navigator.pushNamed(context, '/role-selection');
    }
  }

  Future<Map<String, dynamic>> _createOrUpdateProfile({
    required String userId,
    required String phone,
    required String fullName,
    required String role,
  }) async {
    final supabase = Supabase.instance.client;

    // First, check if profile already exists
    try {
      final existingProfile = await supabase
          .from('profiles')
          .select()
          .eq('id', userId)
          .single()
          .catchError((_) => null);

      if (existingProfile != null) {
        // Profile exists - update it instead of inserting
        print('Profile already exists, updating...');
        final payload = {
          'id': userId,
          'full_name': fullName,
          'phone': phone,
          'role': role,
          'updated_at': DateTime.now().toIso8601String(),
        };

        final response = await supabase
            .from('profiles')
            .update(payload)
            .eq('id', userId)
            .select();

        if (response.isEmpty) {
          throw Exception('Failed to update profile: No data returned');
        }

        return response.first as Map<String, dynamic>;
      }
    } catch (e) {
      print('Error checking existing profile: $e');
      // Continue with upsert if check fails
    }

    // Profile doesn't exist or check failed - try upsert
    final payload = {
      'id': userId,
      'full_name': fullName,
      'phone': phone,
      'role': role,
      'updated_at': DateTime.now().toIso8601String(),
      // Don't set verification_status initially - let it be null
      // This allows the user to go through the proper flow
    };

    try {
      final response = await supabase.from('profiles').upsert(payload).select();

      if (response.isEmpty) {
        throw Exception('Failed to create/update profile: No data returned');
      }

      return response.first;
    } catch (e) {
      // If upsert fails with duplicate key, try update
      if (e.toString().contains('duplicate key') ||
          e.toString().contains('23505')) {
        print('UPSERT failed with duplicate key, trying update...');
        final response = await supabase
            .from('profiles')
            .update(payload)
            .eq('id', userId)
            .select();

        if (response.isEmpty) {
          throw Exception(
            'Failed to update profile after duplicate key error: No data returned',
          );
        }

        return response.first as Map<String, dynamic>;
      }
      throw Exception('Failed to create/update profile: $e');
    }
  }

  Future<Map<String, dynamic>> _createOrUpdateDriver({
    required String userId,
  }) async {
    final supabase = Supabase.instance.client;

    // First, check if driver record already exists
    try {
      final existingDriver = await supabase
          .from('drivers')
          .select()
          .eq('id', userId)
          .single()
          .catchError((_) => null);

      if (existingDriver != null) {
        // Driver record exists - update it
        print('Driver record already exists, updating...');
        final payload = {
          'id': userId,
          'is_approved': false,
          'is_online': false,
          'rating': 0.0,
          'total_rides': 0,
          'updated_at': DateTime.now().toIso8601String(),
        };

        final response = await supabase
            .from('drivers')
            .update(payload)
            .eq('id', userId)
            .select();

        if (response.isEmpty) {
          throw Exception('Failed to update driver record: No data returned');
        }

        return response.first as Map<String, dynamic>;
      }
    } catch (e) {
      print('Error checking existing driver record: $e');
      // Continue with upsert if check fails
    }

    // Driver record doesn't exist or check failed - try upsert
    final payload = {
      'id': userId,
      'is_approved': false,
      'is_online': false,
      'rating': 0.0,
      'total_rides': 0,
      'updated_at': DateTime.now().toIso8601String(),
    };

    try {
      final response = await supabase.from('drivers').upsert(payload).select();

      if (response.isEmpty) {
        throw Exception(
          'Failed to create/update driver record: No data returned',
        );
      }

      return response.first;
    } catch (e) {
      // If upsert fails with duplicate key, try update
      if (e.toString().contains('duplicate key') ||
          e.toString().contains('23505')) {
        print('Driver UPSERT failed with duplicate key, trying update...');
        final response = await supabase
            .from('drivers')
            .update(payload)
            .eq('id', userId)
            .select();

        if (response.isEmpty) {
          throw Exception(
            'Failed to update driver record after duplicate key error: No data returned',
          );
        }

        return response.first as Map<String, dynamic>;
      }
      throw Exception('Failed to create/update driver record: $e');
    }
  }

  Future<Map<String, dynamic>> _createOrUpdateCustomer({
    required String userId,
  }) async {
    final supabase = Supabase.instance.client;

    // First, check if customer record already exists
    try {
      final existingCustomer = await supabase
          .from('customers')
          .select()
          .eq('id', userId)
          .single()
          .catchError((_) => null);

      if (existingCustomer != null) {
        // Customer record exists - update it
        print('Customer record already exists, updating...');
        final payload = {
          'id': userId,
          'preferred_payment_method': 'cash',
          'rating': 0.0,
          'total_rides': 0,
          'updated_at': DateTime.now().toIso8601String(),
        };

        final response = await supabase
            .from('customers')
            .update(payload)
            .eq('id', userId)
            .select();

        if (response.isEmpty) {
          throw Exception('Failed to update customer record: No data returned');
        }

        return response.first as Map<String, dynamic>;
      }
    } catch (e) {
      print('Error checking existing customer record: $e');
      // Continue with upsert if check fails
    }

    // Customer record doesn't exist or check failed - try upsert
    final payload = {
      'id': userId,
      'preferred_payment_method': 'cash',
      'rating': 0.0,
      'total_rides': 0,
      'updated_at': DateTime.now().toIso8601String(),
    };

    try {
      final response = await supabase
          .from('customers')
          .upsert(payload)
          .select();

      if (response.isEmpty) {
        throw Exception(
          'Failed to create/update customer record: No data returned',
        );
      }

      return response.first;
    } catch (e) {
      // If upsert fails with duplicate key, try update
      if (e.toString().contains('duplicate key') ||
          e.toString().contains('23505')) {
        print('Customer UPSERT failed with duplicate key, trying update...');
        final response = await supabase
            .from('customers')
            .update(payload)
            .eq('id', userId)
            .select();

        if (response.isEmpty) {
          throw Exception(
            'Failed to update customer record after duplicate key error: No data returned',
          );
        }

        return response.first as Map<String, dynamic>;
      }
      throw Exception('Failed to create/update customer record: $e');
    }
  }

  @override
  Widget build(BuildContext context) {
    return Scaffold(
      backgroundColor: Colors.grey[50],
      appBar: AppBar(
        leading: IconButton(
          icon: const Icon(Icons.arrow_back),
          onPressed: () => Navigator.pop(context),
        ),
        title: Text(
          'Sign Up as ${widget.role[0].toUpperCase()}${widget.role.substring(1)}',
          style: const TextStyle(
            fontWeight: FontWeight.w600,
            color: Colors.black87,
          ),
        ),
        backgroundColor: Colors.transparent,
        elevation: 0,
        foregroundColor: Colors.black87,
      ),
      body: SafeArea(
        child: Padding(
          padding: const EdgeInsets.all(24.0),
          child: Form(
            key: _formKey,
            child: Column(
              crossAxisAlignment: CrossAxisAlignment.start,
              children: [
                const SizedBox(height: 20),
                Text(
                  'Join AlboCarRide as a ${widget.role}',
                  style: const TextStyle(
                    fontSize: 24,
                    fontWeight: FontWeight.bold,
                    color: Colors.black87,
                  ),
                ),
                const SizedBox(height: 8),
                const Text(
                  'Enter your details to get started',
                  style: TextStyle(fontSize: 16, color: Colors.grey),
                ),
                const SizedBox(height: 32),
                TextFormField(
                  controller: _phoneController,
                  decoration: const InputDecoration(
                    labelText: 'Phone Number',
                    prefixText: '+27 ',
                    border: OutlineInputBorder(),
                    prefixIcon: Icon(Icons.phone),
                  ),
                  keyboardType: TextInputType.phone,
                  validator: (value) {
                    if (value == null || value.isEmpty) {
                      return 'Please enter your phone number';
                    }
                    if (value.length < 9) {
                      return 'Please enter a valid phone number';
                    }
                    return null;
                  },
                ),
                const SizedBox(height: 16),
                TextFormField(
                  controller: _fullNameController,
                  decoration: const InputDecoration(
                    labelText: 'Full Name',
                    border: OutlineInputBorder(),
                    prefixIcon: Icon(Icons.person),
                  ),
                  validator: (value) {
                    if (value == null || value.isEmpty) {
                      return 'Please enter your full name';
                    }
                    return null;
                  },
                ),
                const SizedBox(height: 16),
                if (_otpSent) ...[
                  TextFormField(
                    controller: _otpController,
                    decoration: const InputDecoration(
                      labelText: 'Enter OTP',
                      border: OutlineInputBorder(),
                      prefixIcon: Icon(Icons.lock),
                    ),
                    keyboardType: TextInputType.number,
                    validator: (value) {
                      if (value == null || value.isEmpty) {
                        return 'Please enter the OTP';
                      }
                      if (value.length != 6) {
                        return 'OTP must be 6 digits';
                      }
                      return null;
                    },
                  ),
                  const SizedBox(height: 16),
                ],
                if (!_otpSent) ...[
                  const SizedBox(height: 16),
                  const Text(
                    'We\'ll send you a verification code to confirm your phone number',
                    style: TextStyle(color: Colors.grey, fontSize: 14),
                  ),
                  const SizedBox(height: 16),
                ],
                const Spacer(),
                ElevatedButton(
                  onPressed: _isLoading ? null : _submit,
                  style: ElevatedButton.styleFrom(
                    backgroundColor: Colors.black,
                    foregroundColor: Colors.white,
                    minimumSize: const Size(double.infinity, 50),
                    shape: RoundedRectangleBorder(
                      borderRadius: BorderRadius.circular(12),
                    ),
                  ),
                  child: _isLoading
                      ? const SizedBox(
                          height: 20,
                          width: 20,
                          child: CircularProgressIndicator(
                            strokeWidth: 2,
                            valueColor: AlwaysStoppedAnimation<Color>(
                              Colors.white,
                            ),
                          ),
                        )
                      : Text(
                          _otpSent ? 'Verify & Sign Up' : 'Send OTP',
                          style: const TextStyle(fontSize: 16),
                        ),
                ),
                if (_otpSent) ...[
                  const SizedBox(height: 16),
                  TextButton(
                    onPressed: _isLoading
                        ? null
                        : () => setState(() {
                            _otpSent = false;
                            _otpController.clear();
                          }),
                    child: const Text(
                      'Change Phone Number',
                      style: TextStyle(color: Colors.blue),
                    ),
                  ),
                ],
              ],
            ),
          ),
        ),
      ),
    );
  }
}

extension StringExtension on String {
  String capitalize() {
    return "${this[0].toUpperCase()}${substring(1).toLowerCase()}";
  }
}<|MERGE_RESOLUTION|>--- conflicted
+++ resolved
@@ -267,7 +267,6 @@
         'SignupPage: Current session: ${session != null ? "Exists" : "Null"}',
       );
 
-<<<<<<< HEAD
       if (session == null) {
         // Try to get the session again after a longer delay
         print('SignupPage: Session is null, waiting and retrying...');
@@ -305,41 +304,6 @@
           phoneNumber,
           widget.role,
         );
-=======
-      if (session != null) {
-        try {
-          final expiry = session.expiresAt != null
-              ? DateTime.fromMillisecondsSinceEpoch(session.expiresAt! * 1000)
-              : DateTime.now().add(const Duration(days: 30));
-
-          await SessionService.saveSessionStatic(
-            userId: userId,
-            userPhone: phoneNumber,
-            userRole: widget.role,
-            expiry: expiry,
-          );
-          print('Session saved to local storage successfully');
-
-          // Verify the session was saved correctly
-          final savedSession = await SessionService.getSessionDataStatic();
-          if (savedSession != null) {
-            print('Session verification successful:');
-            print('  User ID: ${savedSession['userId']}');
-            print('  Phone: ${savedSession['userPhone']}');
-            print('  Role: ${savedSession['userRole']}');
-          } else {
-            print(
-              'WARNING: Session verification failed - session not found after saving',
-            );
-          }
-        } catch (sessionError) {
-          print('Error saving session to local storage: $sessionError');
-          // Don't fail the registration process due to session save error
-          // The user can still use the app, they'll just need to log in again if app restarts
-        }
-      } else {
-        print('WARNING: No Supabase session found after registration');
->>>>>>> 0cfdce0f
       }
 
       if (mounted) {
