import 'package:flutter/material.dart';
import 'package:supabase_flutter/supabase_flutter.dart';
<<<<<<< HEAD
import 'package:albocarride/services/auth_service.dart';
=======
import 'package:albocarride/screens/auth/role_selection_page.dart';
import 'package:albocarride/screens/auth/signup_page.dart';
import 'package:albocarride/screens/auth/vehicle_type_selection_page.dart';
import 'package:albocarride/screens/driver/verification_page.dart';
import 'package:albocarride/screens/driver/waiting_for_review_page.dart';
import 'package:albocarride/screens/home/customer_home_page.dart';
import 'package:albocarride/screens/home/enhanced_driver_home_page.dart';
import 'package:albocarride/widgets/custom_toast.dart';
import 'package:albocarride/services/session_service.dart';
>>>>>>> 0cfdce0f

class AuthWrapper extends StatefulWidget {
  const AuthWrapper({super.key});

  @override
  State<AuthWrapper> createState() => _AuthWrapperState();
}

class _AuthWrapperState extends State<AuthWrapper> {
  final SupabaseClient _supabase = Supabase.instance.client;
  bool _isLoading = true;

  @override
  void initState() {
    super.initState();
    _checkAndRoute();
  }

  Future<void> _checkAndRoute() async {
    try {
      print('🔐 AuthWrapper: Starting authentication check');

      // Wait for Supabase auth state to be ready
      await Future.delayed(const Duration(milliseconds: 500));
      print('🔐 AuthWrapper: Supabase initialization delay completed');

      // WhatsApp-style: Attempt automatic login first
      print('🔐 AuthWrapper: Attempting WhatsApp-style auto-login...');
      final autoLoginSuccess = await AuthService.attemptAutoLogin();
      print('🔐 AuthWrapper: Auto-login result = $autoLoginSuccess');

<<<<<<< HEAD
      if (autoLoginSuccess) {
        print(
          '🔐 AuthWrapper: ✅ WhatsApp-style auto-login successful, routing to homepage',
        );
        await _routeBasedOnUserRole();
        return;
      }

      // Check if user has a valid session stored locally
      print('🔐 AuthWrapper: Checking local session storage...');
      final hasValidSession = await AuthService.isLoggedIn();
      print('🔐 AuthWrapper: hasValidSession = $hasValidSession');

      if (hasValidSession) {
        print(
          '🔐 AuthWrapper: ✅ User has valid session, skipping role selection',
        );
        await _routeBasedOnUserRole();
        return;
      }

      // If no local session, check Supabase auth
      print('🔐 AuthWrapper: No local session found, checking Supabase...');
      final session = _supabase.auth.currentSession;
      print(
        '🔐 AuthWrapper: Supabase session = ${session != null ? "✅ EXISTS" : "❌ NULL"}',
      );

      if (session == null) {
        // Not authenticated -> show role selection / login
        print(
          '🔐 AuthWrapper: ❌ No session found, navigating to role selection',
        );
=======
      // Check both Supabase auth session and local session storage
      final supabaseSession = _supabase.auth.currentSession;
      final localSessionData = await SessionService.getSessionDataStatic();
      final hasLocalSession = await SessionService.hasValidSessionStatic();

      debugPrint('Session check:');
      debugPrint(
        '  Supabase session: ${supabaseSession != null ? "Exists" : "Null"}',
      );
      debugPrint(
        '  Local session: ${hasLocalSession ? "Valid" : "Invalid/Expired"}',
      );
      debugPrint('  Local session data: $localSessionData');

      // If no session exists in either storage, go to role selection
      if (supabaseSession == null && !hasLocalSession) {
        debugPrint('No valid session found, routing to role selection');
        _navigateToRoleSelection();
        return;
      }

      // If Supabase session exists but local session doesn't, save local session
      if (supabaseSession != null && !hasLocalSession) {
        debugPrint(
          'Supabase session exists but local session missing, saving local session',
        );
        final user = _supabase.auth.currentUser!;
        final userData = user.userMetadata ?? {};
        final expiry = supabaseSession.expiresAt != null
            ? DateTime.fromMillisecondsSinceEpoch(
                supabaseSession.expiresAt! * 1000,
              )
            : DateTime.now().add(const Duration(days: 30));

        await SessionService.saveSessionStatic(
          userId: user.id,
          userPhone: userData['phone']?.toString() ?? '',
          userRole: userData['role']?.toString() ?? 'customer',
          expiry: expiry,
        );
      }

      // If local session exists but Supabase session doesn't, try to restore auth
      if (!hasLocalSession && supabaseSession == null) {
        debugPrint(
          'Local session exists but Supabase session missing, attempting to restore',
        );
        // For now, we'll treat this as no session since we can't restore Supabase auth
        // In a production app, you might implement token refresh logic here
        await SessionService.clearSessionStatic();
        _navigateToRoleSelection();
        return;
      }

      // Get the current user (either from Supabase or local session)
      final user = _supabase.auth.currentUser;
      if (user == null) {
        debugPrint('User is null, routing to role selection');
>>>>>>> 0cfdce0f
        _navigateToRoleSelection();
        return;
      }

<<<<<<< HEAD
      // User has Supabase session but no local session - save it
      print(
        '🔐 AuthWrapper: ✅ Supabase session exists but no local session, saving session',
      );
      await _saveSessionAndRoute();
    } catch (e) {
      print('❌ Error in AuthWrapper routing: $e');
      // Fallback to role selection on error
      _navigateToRoleSelection();
    } finally {
      if (mounted) {
        setState(() => _isLoading = false);
      }
    }
  }

  Future<void> _saveSessionAndRoute() async {
    try {
      final user = _supabase.auth.currentUser!;
      debugPrint('AuthWrapper: Current user ID = ${user.id}');

      // Fetch profile to get user role
      final profileResponse = await _supabase
          .from('profiles')
          .select()
          .eq('id', user.id);

      if (profileResponse.isEmpty) {
        debugPrint(
          'AuthWrapper: No profile found for user, navigating to signup',
        );
        // No profile yet -> route to signup
        _navigateToSignup();
        return;
      }

      final profile = profileResponse.first as Map<String, dynamic>;
      final role = profile['role'] as String? ?? 'customer';
      final userPhone = user.phone ?? user.email ?? '';
      debugPrint('AuthWrapper: User role = $role, phone = $userPhone');

      // Save session for future use
      await AuthService.saveSession(
        userId: user.id,
        userPhone: userPhone,
        userRole: role,
        expiry: DateTime.now().add(const Duration(days: 30)),
        accessToken: _supabase.auth.currentSession?.accessToken,
        refreshToken: _supabase.auth.currentSession?.refreshToken,
      );

      debugPrint(
        'AuthWrapper: Session saved for user: ${user.id} with role: $role',
      );

      // Route based on user role
      await _routeBasedOnUserRole();
    } catch (e) {
      debugPrint('Error saving session: $e');
      _navigateToRoleSelection();
    }
  }

  Future<void> _routeBasedOnUserRole() async {
    try {
      final user = _supabase.auth.currentUser!;

=======
>>>>>>> 0cfdce0f
      // Fetch profile
      final profileResponse = await _supabase
          .from('profiles')
          .select()
          .eq('id', user.id);

      if (profileResponse.isEmpty) {
        debugPrint('No profile found for user ${user.id}, routing to signup');
        // No profile yet -> route to signup with role from session
        final sessionRole =
            await SessionService.getUserRoleStatic() ?? 'customer';
        Navigator.pushNamedAndRemoveUntil(
          context,
          '/signup',
          (route) => false,
          arguments: sessionRole,
        );
        return;
      }

      final profile = profileResponse.first as Map<String, dynamic>;
      final role = profile['role'] as String? ?? 'customer';

      debugPrint('User authenticated successfully:');
      debugPrint('  User ID: ${user.id}');
      debugPrint('  Role: $role');

      if (role == 'driver') {
        await _handleDriverRouting(user.id, profile);
      } else {
        // Customer: go to customer home
        _navigateToCustomerHome();
      }
    } catch (e) {
<<<<<<< HEAD
      debugPrint('Error in routing based on user role: $e');
=======
      debugPrint('Error in AuthWrapper routing: $e');
      // Clear any corrupted sessions and fallback to role selection
      await SessionService.clearSessionStatic();
>>>>>>> 0cfdce0f
      _navigateToRoleSelection();
    }
  }

  Future<void> _handleDriverRouting(
    String userId,
    Map<String, dynamic> profile,
  ) async {
    // Check if verification_status field exists and has a value
    final verificationStatus = profile['verification_status'] as String?;
    final isVerified = profile['is_verified'] as bool? ?? false;

    // Fetch driver record
    final driverResponse = await _supabase
        .from('drivers')
        .select()
        .eq('id', userId);

    final driver = driverResponse.isNotEmpty
        ? driverResponse.first as Map<String, dynamic>?
        : null;
    final vehicleType = driver != null
        ? driver['vehicle_type'] as String?
        : null;

    debugPrint('Driver routing debug:');
    debugPrint('  verificationStatus: $verificationStatus');
    debugPrint('  isVerified: $isVerified');
    debugPrint('  vehicleType: $vehicleType');

    // Handle the initial state - if verification_status is null, it means the user
    // hasn't started the verification process yet
    if (verificationStatus == null) {
      // New driver - route to vehicle type selection first
      if (vehicleType == null || vehicleType.isEmpty) {
        debugPrint('  Routing to vehicle type selection (new driver)');
        _navigateToVehicleType(userId);
      } else {
        // Vehicle type is set but no verification status - route to verification
        debugPrint(
          '  Routing to verification (vehicle set but no verification)',
        );
        _navigateToVerification();
      }
    } else if (verificationStatus == 'pending') {
      // If pending review, show waiting screen
      debugPrint('  Routing to waiting review (pending verification)');
      _navigateToWaitingReview();
    } else if (verificationStatus == 'rejected') {
      // If rejected, route to verification page to allow resubmission
      debugPrint('  Routing to verification (rejected)');
      _navigateToVerification();
    } else if (verificationStatus == 'approved') {
      // If approved but no vehicle_type, route to vehicle selection
      if (vehicleType == null || vehicleType.isEmpty) {
        debugPrint(
          '  Routing to vehicle type selection (approved but no vehicle)',
        );
        _navigateToVehicleType(userId);
      } else {
        // All good -> route to enhanced driver home
        debugPrint('  Routing to enhanced driver home (fully verified)');
        _navigateToEnhancedDriverHome();
      }
    } else {
      // Fallback to verification for unknown status
      debugPrint(
        '  Routing to verification (unknown status: $verificationStatus)',
      );
      _navigateToVerification();
    }
  }

  void _navigateToRoleSelection() {
    Navigator.pushNamedAndRemoveUntil(
      context,
      '/role-selection',
      (route) => false,
    );
  }

  void _navigateToSignup() {
    Navigator.pushNamedAndRemoveUntil(context, '/signup', (route) => false);
  }

  void _navigateToCustomerHome() {
    Navigator.pushNamedAndRemoveUntil(
      context,
      '/customer_home',
      (route) => false,
    );
  }

  void _navigateToVehicleType(String driverId) {
    Navigator.pushNamedAndRemoveUntil(
      context,
      '/vehicle-type-selection',
      (route) => false,
      arguments: driverId,
    );
  }

  void _navigateToVerification() {
    Navigator.pushNamedAndRemoveUntil(
      context,
      '/verification',
      (route) => false,
    );
  }

  void _navigateToWaitingReview() {
    Navigator.pushNamedAndRemoveUntil(
      context,
      '/waiting-review',
      (route) => false,
    );
  }

  void _navigateToEnhancedDriverHome() {
    Navigator.pushNamedAndRemoveUntil(
      context,
      '/enhanced-driver-home',
      (route) => false,
    );
  }

  @override
  Widget build(BuildContext context) {
    return Scaffold(
      backgroundColor: Colors.white,
      body: Center(
        child: Column(
          mainAxisAlignment: MainAxisAlignment.center,
          children: [
            // WhatsApp-style logo/icon
            Container(
              width: 80,
              height: 80,
              decoration: BoxDecoration(
                color: Colors.deepPurple,
                borderRadius: BorderRadius.circular(20),
              ),
              child: const Icon(
                Icons.directions_car,
                size: 40,
                color: Colors.white,
              ),
            ),
            const SizedBox(height: 24),
            // WhatsApp-style loading text
            Text(
              _isLoading ? 'Checking authentication...' : 'Redirecting...',
              style: const TextStyle(
                fontSize: 18,
                color: Colors.black87,
                fontWeight: FontWeight.w500,
              ),
            ),
            const SizedBox(height: 16),
            // WhatsApp-style subtle loading indicator
            SizedBox(
              width: 40,
              height: 40,
              child: CircularProgressIndicator(
                strokeWidth: 3,
                valueColor: AlwaysStoppedAnimation<Color>(Colors.deepPurple),
                backgroundColor: Colors.grey[200],
              ),
            ),
            const SizedBox(height: 24),
            // WhatsApp-style subtitle
            if (_isLoading)
              const Text(
                'Please wait while we verify your session',
                style: TextStyle(fontSize: 14, color: Colors.grey),
                textAlign: TextAlign.center,
              ),
          ],
        ),
      ),
    );
  }
}<|MERGE_RESOLUTION|>--- conflicted
+++ resolved
@@ -1,8 +1,6 @@
 import 'package:flutter/material.dart';
 import 'package:supabase_flutter/supabase_flutter.dart';
-<<<<<<< HEAD
 import 'package:albocarride/services/auth_service.dart';
-=======
 import 'package:albocarride/screens/auth/role_selection_page.dart';
 import 'package:albocarride/screens/auth/signup_page.dart';
 import 'package:albocarride/screens/auth/vehicle_type_selection_page.dart';
@@ -12,7 +10,6 @@
 import 'package:albocarride/screens/home/enhanced_driver_home_page.dart';
 import 'package:albocarride/widgets/custom_toast.dart';
 import 'package:albocarride/services/session_service.dart';
->>>>>>> 0cfdce0f
 
 class AuthWrapper extends StatefulWidget {
   const AuthWrapper({super.key});
@@ -44,7 +41,6 @@
       final autoLoginSuccess = await AuthService.attemptAutoLogin();
       print('🔐 AuthWrapper: Auto-login result = $autoLoginSuccess');
 
-<<<<<<< HEAD
       if (autoLoginSuccess) {
         print(
           '🔐 AuthWrapper: ✅ WhatsApp-style auto-login successful, routing to homepage',
@@ -78,76 +74,54 @@
         print(
           '🔐 AuthWrapper: ❌ No session found, navigating to role selection',
         );
-=======
-      // Check both Supabase auth session and local session storage
-      final supabaseSession = _supabase.auth.currentSession;
-      final localSessionData = await SessionService.getSessionDataStatic();
-      final hasLocalSession = await SessionService.hasValidSessionStatic();
-
-      debugPrint('Session check:');
-      debugPrint(
-        '  Supabase session: ${supabaseSession != null ? "Exists" : "Null"}',
-      );
-      debugPrint(
-        '  Local session: ${hasLocalSession ? "Valid" : "Invalid/Expired"}',
-      );
-      debugPrint('  Local session data: $localSessionData');
-
-      // If no session exists in either storage, go to role selection
-      if (supabaseSession == null && !hasLocalSession) {
-        debugPrint('No valid session found, routing to role selection');
         _navigateToRoleSelection();
         return;
       }
 
-      // If Supabase session exists but local session doesn't, save local session
-      if (supabaseSession != null && !hasLocalSession) {
-        debugPrint(
-          'Supabase session exists but local session missing, saving local session',
-        );
-        final user = _supabase.auth.currentUser!;
-        final userData = user.userMetadata ?? {};
-        final expiry = supabaseSession.expiresAt != null
-            ? DateTime.fromMillisecondsSinceEpoch(
-                supabaseSession.expiresAt! * 1000,
-              )
-            : DateTime.now().add(const Duration(days: 30));
-
-        await SessionService.saveSessionStatic(
-          userId: user.id,
-          userPhone: userData['phone']?.toString() ?? '',
-          userRole: userData['role']?.toString() ?? 'customer',
-          expiry: expiry,
-        );
-      }
-
-      // If local session exists but Supabase session doesn't, try to restore auth
-      if (!hasLocalSession && supabaseSession == null) {
-        debugPrint(
-          'Local session exists but Supabase session missing, attempting to restore',
-        );
-        // For now, we'll treat this as no session since we can't restore Supabase auth
-        // In a production app, you might implement token refresh logic here
-        await SessionService.clearSessionStatic();
-        _navigateToRoleSelection();
-        return;
-      }
-
-      // Get the current user (either from Supabase or local session)
-      final user = _supabase.auth.currentUser;
-      if (user == null) {
-        debugPrint('User is null, routing to role selection');
->>>>>>> 0cfdce0f
-        _navigateToRoleSelection();
-        return;
-      }
-
-<<<<<<< HEAD
       // User has Supabase session but no local session - save it
       print(
         '🔐 AuthWrapper: ✅ Supabase session exists but no local session, saving session',
       );
-      await _saveSessionAndRoute();
+
+      final user = _supabase.auth.currentUser!;
+      debugPrint('AuthWrapper: Current user ID = ${user.id}');
+
+      // Fetch profile to get user role
+      final profileResponse = await _supabase
+          .from('profiles')
+          .select()
+          .eq('id', user.id);
+
+      if (profileResponse.isEmpty) {
+        debugPrint(
+          'AuthWrapper: No profile found for user, navigating to signup',
+        );
+        // No profile yet -> route to signup
+        _navigateToSignup();
+        return;
+      }
+
+      final profile = profileResponse.first as Map<String, dynamic>;
+      final role = profile['role'] as String? ?? 'customer';
+      final userPhone = user.phone ?? user.email ?? '';
+      debugPrint('AuthWrapper: User role = $role, phone = $userPhone');
+
+      // Save session for future use using AuthService
+      await AuthService.saveSession(
+        userId: user.id,
+        userPhone: userPhone,
+        userRole: role,
+        expiry: DateTime.now().add(const Duration(days: 30)),
+        accessToken: _supabase.auth.currentSession?.accessToken,
+        refreshToken: _supabase.auth.currentSession?.refreshToken,
+      );
+
+      debugPrint(
+        'AuthWrapper: Session saved for user: ${user.id} with role: $role',
+      );
+
+      // Route based on user role
+      await _routeBasedOnUserRole();
     } catch (e) {
       print('❌ Error in AuthWrapper routing: $e');
       // Fallback to role selection on error
@@ -159,59 +133,9 @@
     }
   }
 
-  Future<void> _saveSessionAndRoute() async {
-    try {
-      final user = _supabase.auth.currentUser!;
-      debugPrint('AuthWrapper: Current user ID = ${user.id}');
-
-      // Fetch profile to get user role
-      final profileResponse = await _supabase
-          .from('profiles')
-          .select()
-          .eq('id', user.id);
-
-      if (profileResponse.isEmpty) {
-        debugPrint(
-          'AuthWrapper: No profile found for user, navigating to signup',
-        );
-        // No profile yet -> route to signup
-        _navigateToSignup();
-        return;
-      }
-
-      final profile = profileResponse.first as Map<String, dynamic>;
-      final role = profile['role'] as String? ?? 'customer';
-      final userPhone = user.phone ?? user.email ?? '';
-      debugPrint('AuthWrapper: User role = $role, phone = $userPhone');
-
-      // Save session for future use
-      await AuthService.saveSession(
-        userId: user.id,
-        userPhone: userPhone,
-        userRole: role,
-        expiry: DateTime.now().add(const Duration(days: 30)),
-        accessToken: _supabase.auth.currentSession?.accessToken,
-        refreshToken: _supabase.auth.currentSession?.refreshToken,
-      );
-
-      debugPrint(
-        'AuthWrapper: Session saved for user: ${user.id} with role: $role',
-      );
-
-      // Route based on user role
-      await _routeBasedOnUserRole();
-    } catch (e) {
-      debugPrint('Error saving session: $e');
-      _navigateToRoleSelection();
-    }
-  }
-
   Future<void> _routeBasedOnUserRole() async {
     try {
       final user = _supabase.auth.currentUser!;
-
-=======
->>>>>>> 0cfdce0f
       // Fetch profile
       final profileResponse = await _supabase
           .from('profiles')
@@ -246,13 +170,9 @@
         _navigateToCustomerHome();
       }
     } catch (e) {
-<<<<<<< HEAD
       debugPrint('Error in routing based on user role: $e');
-=======
-      debugPrint('Error in AuthWrapper routing: $e');
       // Clear any corrupted sessions and fallback to role selection
       await SessionService.clearSessionStatic();
->>>>>>> 0cfdce0f
       _navigateToRoleSelection();
     }
   }
