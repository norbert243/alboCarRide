import 'package:flutter/material.dart';
<<<<<<< HEAD
import 'package:supabase_flutter/supabase_flutter.dart';
import 'package:albocarride/services/auth_service.dart';
=======
import 'comprehensive_driver_dashboard.dart';
>>>>>>> 0cfdce0f

class DriverHomePage extends StatelessWidget {
  const DriverHomePage({super.key});

  @override
<<<<<<< HEAD
  State<DriverHomePage> createState() => _DriverHomePageState();
}

class _DriverHomePageState extends State<DriverHomePage> {
  bool _isOnline = false;
  bool _isLoading = false;

  Future<void> _signOut() async {
    await AuthService.clearSession();
  }

  Future<void> _toggleOnlineStatus() async {
    if (_isLoading) return;

    setState(() {
      _isLoading = true;
    });

    try {
      final user = Supabase.instance.client.auth.currentUser;
      if (user != null) {
        final response = await Supabase.instance.client
            .from('profiles')
            .update({'is_online': !_isOnline})
            .eq('id', user.id)
            .select();

        if (response.isEmpty) {
          throw Exception('Failed to update online status');
        }

        setState(() {
          _isOnline = !_isOnline;
        });

        if (_isOnline) {
          // Start listening for ride offers when going online
          // Real-time subscription is handled by the OfferBoard widget
        }
      }
    } catch (e) {
      debugPrint('Error toggling online status: $e');
    } finally {
      if (mounted) {
        setState(() {
          _isLoading = false;
        });
      }
    }
  }

  @override
  void initState() {
    super.initState();
    _loadOnlineStatus();
  }

  Future<void> _loadOnlineStatus() async {
    try {
      final user = Supabase.instance.client.auth.currentUser;
      if (user != null) {
        final response = await Supabase.instance.client
            .from('profiles')
            .select('is_online')
            .eq('id', user.id)
            .single();

        if (mounted) {
          setState(() {
            _isOnline = response['is_online'] ?? false;
          });
        }
      }
    } catch (e) {
      debugPrint('Error loading online status: $e');
    }
  }

  @override
=======
>>>>>>> 0cfdce0f
  Widget build(BuildContext context) {
    return const ComprehensiveDriverDashboard();
  }
}<|MERGE_RESOLUTION|>--- conflicted
+++ resolved
@@ -1,97 +1,11 @@
 import 'package:flutter/material.dart';
-<<<<<<< HEAD
-import 'package:supabase_flutter/supabase_flutter.dart';
-import 'package:albocarride/services/auth_service.dart';
-=======
+import 'package:flutter/material.dart';
 import 'comprehensive_driver_dashboard.dart';
->>>>>>> 0cfdce0f
 
 class DriverHomePage extends StatelessWidget {
   const DriverHomePage({super.key});
 
   @override
-<<<<<<< HEAD
-  State<DriverHomePage> createState() => _DriverHomePageState();
-}
-
-class _DriverHomePageState extends State<DriverHomePage> {
-  bool _isOnline = false;
-  bool _isLoading = false;
-
-  Future<void> _signOut() async {
-    await AuthService.clearSession();
-  }
-
-  Future<void> _toggleOnlineStatus() async {
-    if (_isLoading) return;
-
-    setState(() {
-      _isLoading = true;
-    });
-
-    try {
-      final user = Supabase.instance.client.auth.currentUser;
-      if (user != null) {
-        final response = await Supabase.instance.client
-            .from('profiles')
-            .update({'is_online': !_isOnline})
-            .eq('id', user.id)
-            .select();
-
-        if (response.isEmpty) {
-          throw Exception('Failed to update online status');
-        }
-
-        setState(() {
-          _isOnline = !_isOnline;
-        });
-
-        if (_isOnline) {
-          // Start listening for ride offers when going online
-          // Real-time subscription is handled by the OfferBoard widget
-        }
-      }
-    } catch (e) {
-      debugPrint('Error toggling online status: $e');
-    } finally {
-      if (mounted) {
-        setState(() {
-          _isLoading = false;
-        });
-      }
-    }
-  }
-
-  @override
-  void initState() {
-    super.initState();
-    _loadOnlineStatus();
-  }
-
-  Future<void> _loadOnlineStatus() async {
-    try {
-      final user = Supabase.instance.client.auth.currentUser;
-      if (user != null) {
-        final response = await Supabase.instance.client
-            .from('profiles')
-            .select('is_online')
-            .eq('id', user.id)
-            .single();
-
-        if (mounted) {
-          setState(() {
-            _isOnline = response['is_online'] ?? false;
-          });
-        }
-      }
-    } catch (e) {
-      debugPrint('Error loading online status: $e');
-    }
-  }
-
-  @override
-=======
->>>>>>> 0cfdce0f
   Widget build(BuildContext context) {
     return const ComprehensiveDriverDashboard();
   }
