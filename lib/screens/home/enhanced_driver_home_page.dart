import 'package:flutter/material.dart';
import 'package:supabase_flutter/supabase_flutter.dart';
import '../../services/auth_service.dart';
import '../../services/trip_service.dart';
import '../../services/driver_location_service.dart';
import '../../services/ride_matching_service.dart';
import '../../models/trip.dart';
import '../../widgets/trip_card_widget.dart';
import '../../widgets/offer_board.dart';
import '../driver/verification_page.dart';
import '../driver/waiting_for_review_page.dart';

class EnhancedDriverHomePage extends StatefulWidget {
  const EnhancedDriverHomePage({super.key});

  @override
  State<EnhancedDriverHomePage> createState() => _EnhancedDriverHomePageState();
}

class _EnhancedDriverHomePageState extends State<EnhancedDriverHomePage> {
  final TripService _tripService = TripService();
  final DriverLocationService _locationService = DriverLocationService();
  final RideMatchingService _matchingService = RideMatchingService();

  bool _isOnline = false;
  bool _isLoading = false;
  bool _hasActiveTrip = false;
  Trip? _activeTrip;
  String? _driverId;
  String? _verificationStatus;
  String? _vehicleType;

  @override
  void initState() {
    super.initState();
    _initializeDriver();
  }

  @override
  void dispose() {
    _locationService.dispose();
    _matchingService.dispose();
    super.dispose();
  }

  Future<void> _initializeDriver() async {
    setState(() => _isLoading = true);
    try {
      // Get driver ID from session
<<<<<<< HEAD
      _driverId = await AuthService.getUserId();
=======
      _driverId = await SessionService.getUserIdStatic();
>>>>>>> 0cfdce0f
      if (_driverId == null) {
        _redirectToLogin();
        return;
      }

      // Check verification status and vehicle type
      await _loadDriverProfile();

      // Handle verification status
      if (_verificationStatus == 'pending') {
        _redirectToWaitingForReview();
        return;
      } else if (_verificationStatus != 'approved') {
        _redirectToVerification();
        return;
      }

      // Check if vehicle type is set
      if (_vehicleType == null || _vehicleType!.isEmpty) {
        _redirectToVehicleTypeSelection();
        return;
      }

      // Load online status and active trip
      await _loadOnlineStatus();
      await _checkActiveTrip();
    } catch (e) {
      debugPrint('Error initializing driver: $e');
    } finally {
      if (mounted) {
        setState(() => _isLoading = false);
      }
    }
  }

  Future<void> _loadDriverProfile() async {
    try {
      // Load profile verification status
      final profileResponse = await Supabase.instance.client
          .from('profiles')
          .select('verification_status')
          .eq('id', _driverId!)
          .single();

      // Load driver vehicle type
      final driverResponse = await Supabase.instance.client
          .from('drivers')
          .select('vehicle_type')
          .eq('id', _driverId!)
          .single();

      setState(() {
        _verificationStatus =
            profileResponse['verification_status'] ?? 'pending';
        _vehicleType = driverResponse['vehicle_type'];
      });
    } catch (e) {
      debugPrint('Error loading driver profile: $e');
      setState(() {
        _verificationStatus = 'pending';
        _vehicleType = null;
      });
    }
  }

  Future<void> _loadOnlineStatus() async {
    try {
      final response = await Supabase.instance.client
          .from('profiles')
          .select('is_online')
          .eq('id', _driverId!)
          .single();

      setState(() {
        _isOnline = response['is_online'] ?? false;
      });
    } catch (e) {
      debugPrint('Error loading online status: $e');
    }
  }

  Future<void> _checkActiveTrip() async {
    try {
      final activeTrip = await _tripService.getActiveTrip(_driverId!);
      if (activeTrip != null) {
        // Convert Map to Trip object
        final trip = Trip.fromMap(activeTrip);
        setState(() {
          _hasActiveTrip = true;
          _activeTrip = trip;
        });

        // Subscribe to trip updates if there's an active trip
        _subscribeToTripUpdates();
      } else {
        setState(() {
          _hasActiveTrip = false;
          _activeTrip = null;
        });
      }
    } catch (e) {
      debugPrint('Error checking active trip: $e');
    }
  }

  void _subscribeToTripUpdates() {
    if (_activeTrip != null) {
      _tripService.subscribeToTrip(_activeTrip!.id).listen((tripUpdate) {
        if (mounted) {
          setState(() {
            _activeTrip = tripUpdate;
            _hasActiveTrip =
                tripUpdate.status != 'completed' &&
                tripUpdate.status != 'cancelled';
          });
        }
      });
    }
  }

  Future<void> _toggleOnlineStatus() async {
    if (_isLoading) return;

    setState(() => _isLoading = true);
    try {
      final newStatus = !_isOnline;

      await Supabase.instance.client
          .from('profiles')
          .update({'is_online': newStatus})
          .eq('id', _driverId!);

      setState(() => _isOnline = newStatus);

      // Start/stop location tracking and matching service based on online status
      if (newStatus) {
        // Start location tracking when going online
        await _locationService.startLocationTracking();
        // Start matching service to listen for ride requests
        await _matchingService.startMatchingService();
      } else {
        // Stop location tracking when going offline
        await _locationService.stopLocationTracking();
        // Stop matching service
        await _matchingService.stopMatchingService();
      }

      debugPrint('Online status updated: $newStatus');
    } catch (e) {
      debugPrint('Error toggling online status: $e');
    } finally {
      if (mounted) {
        setState(() => _isLoading = false);
      }
    }
  }

  void _onTripCompleted() {
    setState(() {
      _hasActiveTrip = false;
      _activeTrip = null;
    });

    // Automatically go back online after trip completion
    if (!_isOnline) {
      _toggleOnlineStatus();
    }
  }

  void _onTripCancelled() {
    setState(() {
      _hasActiveTrip = false;
      _activeTrip = null;
    });
  }

  Future<void> _signOut() async {
    // Stop location tracking if implemented
<<<<<<< HEAD
    await AuthService.clearSession();
=======
    await Supabase.instance.client.auth.signOut();
    await SessionService.clearSessionStatic();
>>>>>>> 0cfdce0f

    if (mounted) {
      Navigator.pushNamedAndRemoveUntil(
        context,
        '/role-selection',
        (route) => false,
      );
    }
  }

  void _redirectToLogin() {
    Navigator.pushNamedAndRemoveUntil(
      context,
      '/role-selection',
      (route) => false,
    );
  }

  void _redirectToVerification() {
    Navigator.pushNamedAndRemoveUntil(
      context,
      '/verification',
      (route) => false,
    );
  }

  void _redirectToWaitingForReview() {
    Navigator.pushNamedAndRemoveUntil(
      context,
      '/waiting-review',
      (route) => false,
    );
  }

  void _redirectToVehicleTypeSelection() {
    Navigator.pushNamedAndRemoveUntil(
      context,
      '/vehicle-type-selection',
      (route) => false,
    );
  }

  Widget _buildHeader() {
    return Container(
      width: double.infinity,
      padding: const EdgeInsets.all(24),
      decoration: BoxDecoration(
        color: _isOnline ? Colors.green : Colors.blue,
        borderRadius: BorderRadius.circular(16),
        gradient: LinearGradient(
          begin: Alignment.topLeft,
          end: Alignment.bottomRight,
          colors: _isOnline
              ? [Colors.green, Colors.lightGreen]
              : [Colors.blue, Colors.lightBlue],
        ),
      ),
      child: Column(
        crossAxisAlignment: CrossAxisAlignment.start,
        children: [
          const Text(
            'Welcome back!',
            style: TextStyle(
              fontSize: 24,
              fontWeight: FontWeight.bold,
              color: Colors.white,
            ),
          ),
          const SizedBox(height: 8),
          Text(
            _isOnline
                ? _hasActiveTrip
                      ? 'Active trip in progress'
                      : 'You\'re online and ready to accept rides!'
                : 'Ready to start earning?',
            style: TextStyle(
              fontSize: 16,
              color: Colors.white.withAlpha(229), // 0.9 opacity
            ),
          ),
          if (_vehicleType != null && _vehicleType!.isNotEmpty)
            Padding(
              padding: const EdgeInsets.only(top: 8),
              child: Container(
                padding: const EdgeInsets.symmetric(
                  horizontal: 12,
                  vertical: 4,
                ),
                decoration: BoxDecoration(
                  color: Colors.white.withAlpha(51), // 0.2 opacity
                  borderRadius: BorderRadius.circular(12),
                ),
                child: Text(
                  'Vehicle: ${_vehicleType == 'car' ? 'Car' : 'Motorcycle'}',
                  style: const TextStyle(
                    fontSize: 12,
                    fontWeight: FontWeight.w500,
                    color: Colors.white,
                  ),
                ),
              ),
            ),
          const SizedBox(height: 16),
          if (_isOnline)
            Container(
              padding: const EdgeInsets.symmetric(horizontal: 12, vertical: 6),
              decoration: BoxDecoration(
                color: Colors.white.withAlpha(51), // 0.2 opacity
                borderRadius: BorderRadius.circular(16),
              ),
              child: Row(
                mainAxisSize: MainAxisSize.min,
                children: [
                  Container(
                    width: 8,
                    height: 8,
                    decoration: const BoxDecoration(
                      color: Colors.white,
                      shape: BoxShape.circle,
                    ),
                  ),
                  const SizedBox(width: 6),
                  const Text(
                    'Online',
                    style: TextStyle(
                      fontSize: 12,
                      fontWeight: FontWeight.w500,
                      color: Colors.white,
                    ),
                  ),
                ],
              ),
            ),
        ],
      ),
    );
  }

  Widget _buildOnlineToggle() {
    return Container(
      padding: const EdgeInsets.all(20),
      decoration: BoxDecoration(
        color: Colors.white,
        borderRadius: BorderRadius.circular(16),
        boxShadow: [
          BoxShadow(
            color: Colors.black.withAlpha(13), // 0.05 opacity
            blurRadius: 8,
            offset: const Offset(0, 2),
          ),
        ],
      ),
      child: Row(
        mainAxisAlignment: MainAxisAlignment.spaceBetween,
        children: [
          Column(
            crossAxisAlignment: CrossAxisAlignment.start,
            children: [
              Text(
                _isOnline ? 'You\'re Online' : 'You\'re Offline',
                style: const TextStyle(
                  fontSize: 18,
                  fontWeight: FontWeight.w600,
                ),
              ),
              const SizedBox(height: 4),
              Text(
                _isOnline
                    ? 'Ready to accept ride requests'
                    : 'Go online to start earning',
                style: TextStyle(fontSize: 14, color: Colors.grey[600]),
              ),
            ],
          ),
          Switch(
            value: _isOnline,
            onChanged: _isLoading ? null : (_) => _toggleOnlineStatus(),
            activeThumbColor: Colors.green,
          ),
        ],
      ),
    );
  }

  Widget _buildContent() {
    if (_isLoading) {
      return const Center(child: CircularProgressIndicator());
    }

    if (_hasActiveTrip && _activeTrip != null) {
      return TripCardWidget(
        trip: _activeTrip!,
        onTripCompleted: _onTripCompleted,
        onTripCancelled: _onTripCancelled,
      );
    }

    if (_isOnline) {
      return const OfferBoard();
    }

    return Center(
      child: Column(
        mainAxisAlignment: MainAxisAlignment.center,
        children: [
          const Icon(
            Icons.directions_car_outlined,
            size: 64,
            color: Colors.grey,
          ),
          const SizedBox(height: 16),
          const Text(
            'Go Online to Start',
            style: TextStyle(
              fontSize: 18,
              fontWeight: FontWeight.w600,
              color: Colors.grey,
            ),
          ),
          const SizedBox(height: 8),
          Text(
            'Toggle the switch above to go online\nand start receiving ride requests',
            textAlign: TextAlign.center,
            style: TextStyle(fontSize: 14, color: Colors.grey[600]),
          ),
        ],
      ),
    );
  }

  @override
  Widget build(BuildContext context) {
    return Scaffold(
      backgroundColor: Colors.grey[50],
      appBar: AppBar(
        leading: IconButton(
          icon: Icon(
            Icons.arrow_back,
            color: _isOnline ? Colors.white : Colors.black87,
          ),
          onPressed: () => Navigator.pop(context),
        ),
        title: Text(
          _hasActiveTrip
              ? 'Active Trip'
              : _isOnline
              ? 'Online - Ready to Drive'
              : 'Driver Dashboard',
          style: TextStyle(
            fontWeight: FontWeight.w600,
            color: _isOnline ? Colors.white : Colors.black87,
          ),
        ),
        backgroundColor: _isOnline ? Colors.green : Colors.white,
        elevation: 1,
        foregroundColor: _isOnline ? Colors.white : Colors.black87,
        actions: [
          IconButton(icon: const Icon(Icons.logout), onPressed: _signOut),
        ],
      ),
      body: SingleChildScrollView(
        padding: const EdgeInsets.all(24.0),
        child: Column(
          crossAxisAlignment: CrossAxisAlignment.start,
          children: [
            _buildHeader(),
            const SizedBox(height: 24),
            _buildOnlineToggle(),
            const SizedBox(height: 24),
            _buildContent(),
          ],
        ),
      ),
    );
  }
}<|MERGE_RESOLUTION|>--- conflicted
+++ resolved
@@ -46,12 +46,7 @@
   Future<void> _initializeDriver() async {
     setState(() => _isLoading = true);
     try {
-      // Get driver ID from session
-<<<<<<< HEAD
       _driverId = await AuthService.getUserId();
-=======
-      _driverId = await SessionService.getUserIdStatic();
->>>>>>> 0cfdce0f
       if (_driverId == null) {
         _redirectToLogin();
         return;
@@ -229,13 +224,8 @@
   }
 
   Future<void> _signOut() async {
-    // Stop location tracking if implemented
-<<<<<<< HEAD
     await AuthService.clearSession();
-=======
     await Supabase.instance.client.auth.signOut();
-    await SessionService.clearSessionStatic();
->>>>>>> 0cfdce0f
 
     if (mounted) {
       Navigator.pushNamedAndRemoveUntil(
